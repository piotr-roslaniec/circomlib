const createBlakeHash = require("blake-hash");
const bigInt = require("snarkjs").bigInt;
const babyJub = require("./babyjub");
const pedersenHash = require("./pedersenHash").hash;
const mimc7 = require("./mimc7");
<<<<<<< HEAD
const poseidon = require("./poseidon.js");
=======
const mimcsponge = require("./mimcsponge");
>>>>>>> 1483abaa

exports.prv2pub= prv2pub;
exports.sign = sign;
exports.signMiMC = signMiMC;
<<<<<<< HEAD
exports.signPoseidon = signPoseidon;
exports.verify = verify;
exports.verifyMiMC = verifyMiMC;
exports.verifyPoseidon = verifyPoseidon;
=======
exports.signMiMCSponge = signMiMCSponge;
exports.verify = verify;
exports.verifyMiMC = verifyMiMC;
exports.verifyMiMCSponge = verifyMiMCSponge;
>>>>>>> 1483abaa
exports.packSignature = packSignature;
exports.unpackSignature = unpackSignature;
exports.pruneBuffer = pruneBuffer;


function pruneBuffer(_buff) {
    const buff = Buffer.from(_buff);
    buff[0] = buff[0] & 0xF8;
    buff[31] = buff[31] & 0x7F;
    buff[31] = buff[31] | 0x40;
    return buff;
}

function prv2pub(prv) {
    const sBuff = pruneBuffer(createBlakeHash("blake512").update(prv).digest().slice(0,32));
    let s = bigInt.leBuff2int(sBuff);
    const A = babyJub.mulPointEscalar(babyJub.Base8, s.shr(3));
    return A;
}

function sign(prv, msg) {
    const h1 = createBlakeHash("blake512").update(prv).digest();
    const sBuff = pruneBuffer(h1.slice(0,32));
    const s = bigInt.leBuff2int(sBuff);
    const A = babyJub.mulPointEscalar(babyJub.Base8, s.shr(3));

    const rBuff = createBlakeHash("blake512").update(Buffer.concat([h1.slice(32,64), msg])).digest();
    let r = bigInt.leBuff2int(rBuff);
    r = r.mod(babyJub.subOrder);
    const R8 = babyJub.mulPointEscalar(babyJub.Base8, r);
    const R8p = babyJub.packPoint(R8);
    const Ap = babyJub.packPoint(A);
    const hmBuff = pedersenHash(Buffer.concat([R8p, Ap, msg]));
    const hm = bigInt.leBuff2int(hmBuff);
    const S = r.add(hm.mul(s)).mod(babyJub.subOrder);
    return {
        R8: R8,
        S: S
    };
}

function signMiMC(prv, msg) {
    const h1 = createBlakeHash("blake512").update(prv).digest();
    const sBuff = pruneBuffer(h1.slice(0,32));
    const s = bigInt.leBuff2int(sBuff);
    const A = babyJub.mulPointEscalar(babyJub.Base8, s.shr(3));

    const msgBuff = bigInt.leInt2Buff(msg, 32);
    const rBuff = createBlakeHash("blake512").update(Buffer.concat([h1.slice(32,64), msgBuff])).digest();
    let r = bigInt.leBuff2int(rBuff);
    r = r.mod(babyJub.subOrder);
    const R8 = babyJub.mulPointEscalar(babyJub.Base8, r);
    const hm = mimc7.multiHash([R8[0], R8[1], A[0], A[1], msg]);
    const S = r.add(hm.mul(s)).mod(babyJub.subOrder);
    return {
        R8: R8,
        S: S
    };
}

<<<<<<< HEAD

function signPoseidon(prv, msg) {
=======
function signMiMCSponge(prv, msg) {
>>>>>>> 1483abaa
    const h1 = createBlakeHash("blake512").update(prv).digest();
    const sBuff = pruneBuffer(h1.slice(0,32));
    const s = bigInt.leBuff2int(sBuff);
    const A = babyJub.mulPointEscalar(babyJub.Base8, s.shr(3));

    const msgBuff = bigInt.leInt2Buff(msg, 32);
    const rBuff = createBlakeHash("blake512").update(Buffer.concat([h1.slice(32,64), msgBuff])).digest();
    let r = bigInt.leBuff2int(rBuff);
    r = r.mod(babyJub.subOrder);
    const R8 = babyJub.mulPointEscalar(babyJub.Base8, r);
<<<<<<< HEAD

    const hash = poseidon.createHash(6, 8, 57);

    const hm = hash([R8[0], R8[1], A[0], A[1], msg]);
=======
    const hm = mimcsponge.multiHash([R8[0], R8[1], A[0], A[1], msg]);
>>>>>>> 1483abaa
    const S = r.add(hm.mul(s)).mod(babyJub.subOrder);
    return {
        R8: R8,
        S: S
    };
}

function verify(msg, sig, A) {
    // Check parameters
    if (typeof sig != "object") return false;
    if (!Array.isArray(sig.R8)) return false;
    if (sig.R8.length!= 2) return false;
    if (!babyJub.inCurve(sig.R8)) return false;
    if (!Array.isArray(A)) return false;
    if (A.length!= 2) return false;
    if (!babyJub.inCurve(A)) return false;
    if (sig.S>= babyJub.subOrder) return false;

    const R8p = babyJub.packPoint(sig.R8);
    const Ap = babyJub.packPoint(A);
    const hmBuff = pedersenHash(Buffer.concat([R8p, Ap, msg]));
    const hm = bigInt.leBuff2int(hmBuff);

    const Pleft = babyJub.mulPointEscalar(babyJub.Base8, sig.S);
    let Pright = babyJub.mulPointEscalar(A, hm.mul(bigInt("8")));
    Pright = babyJub.addPoint(sig.R8, Pright);

    if (!Pleft[0].equals(Pright[0])) return false;
    if (!Pleft[1].equals(Pright[1])) return false;
    return true;
}

function verifyMiMC(msg, sig, A) {
    // Check parameters
    if (typeof sig != "object") return false;
    if (!Array.isArray(sig.R8)) return false;
    if (sig.R8.length!= 2) return false;
    if (!babyJub.inCurve(sig.R8)) return false;
    if (!Array.isArray(A)) return false;
    if (A.length!= 2) return false;
    if (!babyJub.inCurve(A)) return false;
    if (sig.S>= babyJub.subOrder) return false;

    const hm = mimc7.multiHash([sig.R8[0], sig.R8[1], A[0], A[1], msg]);

    const Pleft = babyJub.mulPointEscalar(babyJub.Base8, sig.S);
    let Pright = babyJub.mulPointEscalar(A, hm.mul(bigInt("8")));
    Pright = babyJub.addPoint(sig.R8, Pright);

    if (!Pleft[0].equals(Pright[0])) return false;
    if (!Pleft[1].equals(Pright[1])) return false;
    return true;
}

<<<<<<< HEAD

function verifyPoseidon(msg, sig, A) {
=======
function verifyMiMCSponge(msg, sig, A) {
>>>>>>> 1483abaa
    // Check parameters
    if (typeof sig != "object") return false;
    if (!Array.isArray(sig.R8)) return false;
    if (sig.R8.length!= 2) return false;
    if (!babyJub.inCurve(sig.R8)) return false;
    if (!Array.isArray(A)) return false;
    if (A.length!= 2) return false;
    if (!babyJub.inCurve(A)) return false;
    if (sig.S>= babyJub.subOrder) return false;

<<<<<<< HEAD
    const hash = poseidon.createHash(6, 8, 57);
    const hm = hash([sig.R8[0], sig.R8[1], A[0], A[1], msg]);
=======
    const hm = mimcsponge.multiHash([sig.R8[0], sig.R8[1], A[0], A[1], msg]);
>>>>>>> 1483abaa

    const Pleft = babyJub.mulPointEscalar(babyJub.Base8, sig.S);
    let Pright = babyJub.mulPointEscalar(A, hm.mul(bigInt("8")));
    Pright = babyJub.addPoint(sig.R8, Pright);

    if (!Pleft[0].equals(Pright[0])) return false;
    if (!Pleft[1].equals(Pright[1])) return false;
    return true;
}

function packSignature(sig) {
    const R8p = babyJub.packPoint(sig.R8);
    const Sp = bigInt.leInt2Buff(sig.S, 32);
    return Buffer.concat([R8p, Sp]);
}

function unpackSignature(sigBuff) {
    return {
        R8: babyJub.unpackPoint(sigBuff.slice(0,32)),
        S: bigInt.leBuff2int(sigBuff.slice(32,64))
    };
}

<|MERGE_RESOLUTION|>--- conflicted
+++ resolved
@@ -3,26 +3,18 @@
 const babyJub = require("./babyjub");
 const pedersenHash = require("./pedersenHash").hash;
 const mimc7 = require("./mimc7");
-<<<<<<< HEAD
 const poseidon = require("./poseidon.js");
-=======
 const mimcsponge = require("./mimcsponge");
->>>>>>> 1483abaa
 
 exports.prv2pub= prv2pub;
 exports.sign = sign;
 exports.signMiMC = signMiMC;
-<<<<<<< HEAD
 exports.signPoseidon = signPoseidon;
+exports.signMiMCSponge = signMiMCSponge;
 exports.verify = verify;
 exports.verifyMiMC = verifyMiMC;
 exports.verifyPoseidon = verifyPoseidon;
-=======
-exports.signMiMCSponge = signMiMCSponge;
-exports.verify = verify;
-exports.verifyMiMC = verifyMiMC;
 exports.verifyMiMCSponge = verifyMiMCSponge;
->>>>>>> 1483abaa
 exports.packSignature = packSignature;
 exports.unpackSignature = unpackSignature;
 exports.pruneBuffer = pruneBuffer;
@@ -83,12 +75,7 @@
     };
 }
 
-<<<<<<< HEAD
-
-function signPoseidon(prv, msg) {
-=======
 function signMiMCSponge(prv, msg) {
->>>>>>> 1483abaa
     const h1 = createBlakeHash("blake512").update(prv).digest();
     const sBuff = pruneBuffer(h1.slice(0,32));
     const s = bigInt.leBuff2int(sBuff);
@@ -99,14 +86,27 @@
     let r = bigInt.leBuff2int(rBuff);
     r = r.mod(babyJub.subOrder);
     const R8 = babyJub.mulPointEscalar(babyJub.Base8, r);
-<<<<<<< HEAD
-
+    const hm = mimcsponge.multiHash([R8[0], R8[1], A[0], A[1], msg]);
+    const S = r.add(hm.mul(s)).mod(babyJub.subOrder);
+    return {
+        R8: R8,
+        S: S
+    };
+}
+
+function signPoseidon(prv, msg) {
+    const h1 = createBlakeHash("blake512").update(prv).digest();
+    const sBuff = pruneBuffer(h1.slice(0,32));
+    const s = bigInt.leBuff2int(sBuff);
+    const A = babyJub.mulPointEscalar(babyJub.Base8, s.shr(3));
+
+    const msgBuff = bigInt.leInt2Buff(msg, 32);
+    const rBuff = createBlakeHash("blake512").update(Buffer.concat([h1.slice(32,64), msgBuff])).digest();
+    let r = bigInt.leBuff2int(rBuff);
+    r = r.mod(babyJub.subOrder);
+    const R8 = babyJub.mulPointEscalar(babyJub.Base8, r);
     const hash = poseidon.createHash(6, 8, 57);
-
     const hm = hash([R8[0], R8[1], A[0], A[1], msg]);
-=======
-    const hm = mimcsponge.multiHash([R8[0], R8[1], A[0], A[1], msg]);
->>>>>>> 1483abaa
     const S = r.add(hm.mul(s)).mod(babyJub.subOrder);
     return {
         R8: R8,
@@ -161,28 +161,42 @@
     return true;
 }
 
-<<<<<<< HEAD
 
 function verifyPoseidon(msg, sig, A) {
-=======
-function verifyMiMCSponge(msg, sig, A) {
->>>>>>> 1483abaa
-    // Check parameters
-    if (typeof sig != "object") return false;
-    if (!Array.isArray(sig.R8)) return false;
-    if (sig.R8.length!= 2) return false;
-    if (!babyJub.inCurve(sig.R8)) return false;
-    if (!Array.isArray(A)) return false;
-    if (A.length!= 2) return false;
-    if (!babyJub.inCurve(A)) return false;
-    if (sig.S>= babyJub.subOrder) return false;
-
-<<<<<<< HEAD
+    // Check parameters
+    if (typeof sig != "object") return false;
+    if (!Array.isArray(sig.R8)) return false;
+    if (sig.R8.length!= 2) return false;
+    if (!babyJub.inCurve(sig.R8)) return false;
+    if (!Array.isArray(A)) return false;
+    if (A.length!= 2) return false;
+    if (!babyJub.inCurve(A)) return false;
+    if (sig.S>= babyJub.subOrder) return false;
+
     const hash = poseidon.createHash(6, 8, 57);
     const hm = hash([sig.R8[0], sig.R8[1], A[0], A[1], msg]);
-=======
+
+    const Pleft = babyJub.mulPointEscalar(babyJub.Base8, sig.S);
+    let Pright = babyJub.mulPointEscalar(A, hm.mul(bigInt("8")));
+    Pright = babyJub.addPoint(sig.R8, Pright);
+
+    if (!Pleft[0].equals(Pright[0])) return false;
+    if (!Pleft[1].equals(Pright[1])) return false;
+    return true;
+}
+
+function verifyMiMCSponge(msg, sig, A) {
+    // Check parameters
+    if (typeof sig != "object") return false;
+    if (!Array.isArray(sig.R8)) return false;
+    if (sig.R8.length!= 2) return false;
+    if (!babyJub.inCurve(sig.R8)) return false;
+    if (!Array.isArray(A)) return false;
+    if (A.length!= 2) return false;
+    if (!babyJub.inCurve(A)) return false;
+    if (sig.S>= babyJub.subOrder) return false;
+
     const hm = mimcsponge.multiHash([sig.R8[0], sig.R8[1], A[0], A[1], msg]);
->>>>>>> 1483abaa
 
     const Pleft = babyJub.mulPointEscalar(babyJub.Base8, sig.S);
     let Pright = babyJub.mulPointEscalar(A, hm.mul(bigInt("8")));
