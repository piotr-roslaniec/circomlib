mod constraint_correctness_analysis;
mod json_porting;
mod map_to_constraint_list;
mod r1cs_porting;
mod sym_porting;
mod witness_producer;
use circom_algebra::num_bigint::BigInt;
use constraint_list::ConstraintList;
use constraint_writers::debug_writer::DebugWriter;
use constraint_writers::ConstraintExporter;
use program_structure::constants::UsefulConstants;
use program_structure::error_definition::ReportCollection;
use std::collections::{HashMap, HashSet};
type Signal = usize;
type Constraint = circom_algebra::algebra::Constraint<usize>;
type Substitution = circom_algebra::algebra::Substitution<usize>;
type Range = std::ops::Range<usize>;

pub type FastSubAccess = HashMap<usize, Substitution>;

pub struct Tree<'a> {
    dag: &'a DAG,
    pub field: BigInt,
    pub path: String,
    pub offset: usize,
    pub node_id: usize,
    pub signals: Vec<usize>,
    pub forbidden: HashSet<usize>,
    pub id_to_name: HashMap<usize, String>,
    pub constraints: Vec<Constraint>,
}

impl<'a> Tree<'a> {
    pub fn new(dag: &DAG) -> Tree {
        let constants = UsefulConstants::new(&dag.prime);
        let field = constants.get_p().clone();
        let root = dag.get_main().unwrap();
        let node_id = dag.main_id();
        let offset = dag.get_entry().unwrap().in_number;
        let path = dag.get_entry().unwrap().label.clone();
        let constraints = root.constraints.clone();
        let mut id_to_name = HashMap::new();
        let mut signals: Vec<_> = Vec::new();
        let forbidden: HashSet<_> =
            root.forbidden_if_main.iter().cloned().map(|s| s + offset).collect();
        for (name, id) in root.correspondence() {
            if root.is_local_signal(*id) {
                Vec::push(&mut signals, *id + offset);
                HashMap::insert(&mut id_to_name, *id, name.clone());
            }
        }
        signals.sort();
        Tree { field, dag, path, offset, node_id, signals, forbidden, id_to_name, constraints }
    }

    pub fn go_to_subtree(current: &'a Tree, edge: &Edge) -> Tree<'a> {
        let field = current.field.clone();
        let dag = current.dag;
        let node_id = edge.goes_to;
        let node = &current.dag.nodes[node_id];
        let path = format!("{}.{}", current.path, edge.label);
        let offset = current.offset + edge.in_number;
        let mut id_to_name = HashMap::new();
        let forbidden = HashSet::with_capacity(0);
        let mut signals: Vec<_> = Vec::new();
        for (name, id) in node.correspondence() {
            if node.is_local_signal(*id) {
                Vec::push(&mut signals, *id + offset);
                HashMap::insert(&mut id_to_name, *id + offset, name.clone());
            }
        }
        signals.sort();
        let constraints: Vec<_> = node
            .constraints
            .iter()
            .filter(|c| !c.is_empty())
            .map(|c| Constraint::apply_offset(c, offset))
            .collect();
        Tree { field, dag, path, offset, node_id, signals, forbidden, id_to_name, constraints }
    }

    pub fn get_edges(tree: &'a Tree) -> &'a Vec<Edge> {
        &tree.dag.adjacency[tree.node_id]
    }
}

#[derive(Default)]
pub struct Edge {
    label: String,
    goes_to: usize,
    in_number: usize,
    out_number: usize,
    in_component_number: usize,
    out_component_number: usize
}
impl Edge {
    fn new_entry(id: usize) -> Edge {
        Edge { label: "main".to_string(), goes_to: id, in_number: 0, out_number: 0, in_component_number: 0, out_component_number: 0  }
    }

    pub fn get_goes_to(&self) -> usize {
        self.goes_to
    }

    pub fn get_signal_range(&self) -> Range {
        (self.in_number + 1)..(self.out_number + 1)
    }

    pub fn get_in(&self) -> usize {
        self.in_number
    }

    pub fn get_out(&self) -> usize {
        self.out_number
    }

    pub fn get_in_component(&self) -> usize {
        self.in_component_number
    }

    pub fn get_out_component(&self) -> usize {
        self.out_component_number
    }

    pub fn reach(&self, with_offset: usize) -> usize {
        with_offset + self.in_number
    }

    pub fn get_label(&self) -> &str {
        &self.label
    }
}

#[derive(Default)]
pub struct Node {
    entry: Edge,
    template_name: String,
    parameters: Vec<BigInt>,
    number_of_signals: usize,
    number_of_components: usize,
    intermediates_length: usize,
    public_inputs_length: usize,
    inputs_length: usize,
    outputs_length: usize,
    signal_correspondence: HashMap<String, Signal>,
    ordered_signals: Vec<String>,
    locals: HashSet<usize>,
    forbidden_if_main: HashSet<usize>,
    io_signals: Vec<usize>,
    constraints: Vec<Constraint>,
    is_parallel: bool,
    has_parallel_sub_cmp: bool,
    is_custom_gate: bool,
    number_of_subcomponents_indexes: usize,
}

impl Node {
    fn new(
        id: usize,
        template_name: String,
        parameters: Vec<BigInt>,
        ordered_signals: Vec<String>,
        is_parallel: bool,
        is_custom_gate: bool
    ) -> Node {
        Node {
            template_name, entry: Edge::new_entry(id),
            parameters,
            number_of_components: 1,
            ordered_signals,
            is_parallel,
            has_parallel_sub_cmp: false,
            is_custom_gate,
            forbidden_if_main: vec![0].into_iter().collect(),
            ..Node::default()
        }
    }

    fn add_input(&mut self, name: String, is_public: bool) {
        let id = self.number_of_signals + 1;
        self.io_signals.push(id);
        self.public_inputs_length += if is_public { 1 } else { 0 };
        self.signal_correspondence.insert(name, id);
        self.locals.insert(id);
        self.number_of_signals += 1;
        self.entry.out_number += 1;
        self.inputs_length += 1;
        if is_public {
            self.forbidden_if_main.insert(id);
        }
    }

    fn add_output(&mut self, name: String) {
        let id = self.number_of_signals + 1;
        self.io_signals.push(id);
        self.signal_correspondence.insert(name, id);
        self.forbidden_if_main.insert(id);
        self.locals.insert(id);
        self.number_of_signals += 1;
        self.entry.out_number += 1;
        self.outputs_length += 1;
    }

    fn add_intermediate(&mut self, name: String) {
        let id = self.number_of_signals + 1;
        self.signal_correspondence.insert(name, id);
        self.locals.insert(id);
        self.number_of_signals += 1;
        self.entry.out_number += 1;
        self.intermediates_length += 1;
    }

    fn add_constraint(&mut self, constraint: Constraint) {
        self.constraints.push(constraint)
    }

    fn set_number_of_subcomponents_indexes(&mut self, number_scmp: usize) {
        self.number_of_subcomponents_indexes = number_scmp
    }

    pub fn parameters(&self) -> &Vec<BigInt> {
        &self.parameters
    }

    fn is_local_signal(&self, s: usize) -> bool {
        self.locals.contains(&s)
    }

    pub fn number_of_signals(&self) -> usize {
        self.number_of_signals
    }

    pub fn correspondence(&self) -> &HashMap<String, usize> {
        &self.signal_correspondence
    }

    pub fn constraints(&self) -> &[Constraint] {
        &self.constraints
    }

    pub fn io_signals(&self) -> &Vec<usize> {
        &self.io_signals
    }

    pub fn get_entry(&self) -> &Edge {
        &self.entry
    }

    pub fn number_of_public_inputs(&self) -> usize {
        self.public_inputs_length
    }

    pub fn number_of_private_inputs(&self) -> usize {
        self.inputs_length - self.public_inputs_length
    }

    pub fn number_of_inputs(&self) -> usize {
        self.inputs_length
    }

    pub fn number_of_outputs(&self) -> usize {
        self.outputs_length
    }

    pub fn number_of_intermediates(&self) -> usize {
        self.intermediates_length
    }

    pub fn has_parallel_sub_cmp(&self) -> bool {
        self.has_parallel_sub_cmp
    }

    pub fn is_custom_gate(&self) -> bool {
        self.is_custom_gate
    }

    pub fn number_of_subcomponents_indexes(&self) -> usize {
        self.number_of_subcomponents_indexes
    }
}

pub struct DAG {
    pub one_signal: usize,
    pub nodes: Vec<Node>,
    pub adjacency: Vec<Vec<Edge>>,
    pub prime: String,
}

impl ConstraintExporter for DAG {
    fn r1cs(&self, out: &str) -> Result<(), ()> {
        DAG::generate_r1cs_output(self, out)
    }

    fn json_constraints(&self, writer: &DebugWriter) -> Result<(), ()> {
        DAG::generate_json_constraints(self, writer)
    }

    fn sym(&self, out: &str) -> Result<(), ()> {
        DAG::generate_sym_output(self, out)
    }
}

impl DAG {
    pub fn new(prime: &String) -> DAG {
        DAG{
            prime : prime.clone(),
            one_signal: 0,
            nodes: Vec::new(),
            adjacency: Vec::new(),
        }
    }

    pub fn add_edge(&mut self, to: usize, label: &str) -> Option<&Edge> {
        if to < self.main_id() {
            // create arrow
            let from = self.main_id();
            let in_num = self.nodes[from].number_of_signals;
            let in_component_num = self.nodes[from].number_of_components;
            let out_num = in_num + self.nodes[to].number_of_signals;
            let out_component_num = in_component_num + self.nodes[to].number_of_components;
            self.nodes[from].number_of_signals += self.nodes[to].number_of_signals;
            self.nodes[from].entry.out_number += self.nodes[to].number_of_signals;
            self.nodes[from].number_of_components += self.nodes[to].number_of_components;
            self.nodes[from].entry.out_component_number += self.nodes[to].number_of_components;
            self.nodes[from].has_parallel_sub_cmp |= self.nodes[to].is_parallel;
            let with = Edge {
                label: label.to_string(),
                goes_to: to,
                in_number: in_num,
                out_number: out_num,
                in_component_number: in_component_num,
                out_component_number: out_component_num,
            };
            // add correspondence to current node
            let mut correspondence = std::mem::take(&mut self.nodes[from].signal_correspondence);
            for (signal, id) in self.nodes[to].correspondence() {
                if self.nodes[to].is_local_signal(*id) {
                    let concrete_name = format!("{}.{}", label, signal);
                    let concrete_value = with.in_number + *id;
                    correspondence.insert(concrete_name, concrete_value);
                }
            }
            self.nodes[from].signal_correspondence = correspondence;
            self.nodes[from].has_parallel_sub_cmp |= self.nodes[to].is_parallel;
            self.adjacency[from].push(with);
            self.adjacency[from].last()
        } else {
            Option::None
        }
    }

    pub fn add_node(
        &mut self,
        template_name: String,
        parameters: Vec<BigInt>,
        ordered_signals: Vec<String>,
        is_parallel: bool,
        is_custom_gate: bool
    ) -> usize {
        let id = self.nodes.len();
        self.nodes.push(
            Node::new(id, template_name, parameters, ordered_signals, is_parallel, is_custom_gate)
        );
        self.adjacency.push(vec![]);
        id
    }

    pub fn add_input(&mut self, name: String, is_public: bool) {
        if let Option::Some(node) = self.get_mut_main() {
            node.add_input(name, is_public);
        }
    }

    pub fn add_output(&mut self, name: String) {
        if let Option::Some(node) = self.get_mut_main() {
            node.add_output(name);
        }
    }

    pub fn add_intermediate(&mut self, name: String) {
        if let Option::Some(node) = self.get_mut_main() {
            node.add_intermediate(name);
        }
    }

    pub fn add_constraint(&mut self, constraint: Constraint) {
        if let Option::Some(node) = self.get_mut_main() {
            node.add_constraint(constraint);
        }
    }

    pub fn set_number_of_subcomponents_indexes(&mut self, number_scmp: usize){
        if let Option::Some(node) = self.get_mut_main() {
            node.set_number_of_subcomponents_indexes(number_scmp);
        }
    }

    pub fn get_node(&self, id: usize) -> Option<&Node> {
        if id < self.nodes.len() {
            Some(&self.nodes[id])
        } else {
            None
        }
    }

    fn raw_find_id_connexion(&self, source: usize, target: usize) -> Option<usize> {
        let cc = &self.adjacency[source];
        let mut index = 0;
        while index < cc.len() && cc[index].goes_to != target {
            index += 1;
        }
        if index == cc.len() {
            Option::None
        } else {
            Option::Some(index)
        }
    }

    pub fn get_connexion(&self, from: usize, to: usize) -> Option<&Edge> {
        let index = self.raw_find_id_connexion(from, to);
        if let Option::Some(i) = index {
            Some(&self.adjacency[from][i])
        } else {
            None
        }
    }

    pub fn get_edges(&self, node: usize) -> Option<&Vec<Edge>> {
        if node < self.nodes.len() {
            Some(&self.adjacency[node])
        } else {
            None
        }
    }

    pub fn constraint_analysis(&mut self) -> Result<ReportCollection, ReportCollection> {
        let reports = constraint_correctness_analysis::analyse(&mut self.nodes);
        if reports.errors.is_empty() {
            Ok(reports.warnings)
        } else {
            Err(reports.errors)
        }
    }

    pub fn generate_r1cs_output(&self, output_file: &str) -> Result<(), ()> {
        r1cs_porting::write(self, output_file)
    }

    pub fn generate_sym_output(&self, output_file: &str) -> Result<(), ()> {
        sym_porting::write(self, output_file)
    }

    pub fn generate_json_constraints(&self, debug: &DebugWriter) -> Result<(), ()> {
        json_porting::port_constraints(self, debug)
    }

    pub fn produce_witness(&self) -> Vec<usize> {
        witness_producer::produce_witness(self)
    }

    fn get_mut_main(&mut self) -> Option<&mut Node> {
        self.nodes.last_mut()
    }

    pub fn get_main(&self) -> Option<&Node> {
        self.nodes.last()
    }

    pub fn main_id(&self) -> usize {
        self.nodes.len() - 1
    }

    pub fn number_of_nodes(&self) -> usize {
        self.nodes.len()
    }

    pub fn get_entry(&self) -> Option<&Edge> {
        self.get_main().map(|v| v.get_entry())
    }

    pub fn public_inputs(&self) -> usize {
        if let Option::Some(main) = self.get_main() {
            main.number_of_public_inputs()
        } else {
            0
        }
    }

    pub fn private_inputs(&self) -> usize {
        if let Option::Some(main) = self.get_main() {
            main.number_of_private_inputs()
        } else {
            0
        }
    }

    pub fn public_outputs(&self) -> usize {
        if let Option::Some(main) = self.get_main() {
            main.number_of_outputs()
        } else {
            0
        }
    }

    pub fn map_to_list(self, flags: SimplificationFlags) -> ConstraintList {
        map_to_constraint_list::map(self, flags)
    }
}

pub struct SimplificationFlags {
    pub no_rounds: usize,
    pub flag_s: bool,
    pub parallel_flag: bool,
    pub port_substitution: bool,
<<<<<<< HEAD
    pub flag_old_heuristics: bool,
=======
    pub prime : String,
>>>>>>> 6508db92
}<|MERGE_RESOLUTION|>--- conflicted
+++ resolved
@@ -512,9 +512,6 @@
     pub flag_s: bool,
     pub parallel_flag: bool,
     pub port_substitution: bool,
-<<<<<<< HEAD
     pub flag_old_heuristics: bool,
-=======
     pub prime : String,
->>>>>>> 6508db92
 }