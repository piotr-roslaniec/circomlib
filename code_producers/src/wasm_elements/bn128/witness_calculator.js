--- conflicted
+++ resolved
@@ -81,17 +81,9 @@
 	for (let j=0; j<shared_rw_memory_size; j++) {
 	    arr[shared_rw_memory_size-1-j] = instance.exports.readSharedRWMemory(j);
 	}
-<<<<<<< HEAD
-	const label = getMessage();
-    if(label){
-        console.log(label + ':', fromArray32(arr));
-    }else{
-        console.log(fromArray32(arr));
-    }
-=======
+
 	process.stdout.write(fromArray32(arr).toString());
 	//console.log(fromArray32(arr));
->>>>>>> e46dfa8b
     }
 
 };
