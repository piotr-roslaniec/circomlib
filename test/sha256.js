--- conflicted
+++ resolved
@@ -73,17 +73,6 @@
     it("Should calculate a hash of 2 compressor", async () => {
         const cir = await tester(path.join(__dirname, "circuits", "sha256_test512.circom"));
 
-<<<<<<< HEAD
-        console.log("Vars: "+circuit.nVars);
-        console.log("Constraints: "+circuit.nConstraints);
-
-
-        // const testStr = "abcdbcdecdefdefgefghfghighijhijkijkljklmklmnlmnomnopnopq";
-
-        // const b = Buffer.from(testStr, 'utf8');
-
-=======
->>>>>>> e2406056
         const b = new Buffer.alloc(64);
         for (let i=0; i<64; i++) {
             b[i] = i+1;
@@ -94,11 +83,7 @@
             .digest("hex");
 
         const arrIn = buffer2bitArray(b);
-<<<<<<< HEAD
-        const witness = circuit.calculateWitness({ "in": arrIn }, {logOutput: false});
-=======
         const witness = await cir.calculateWitness({ "in": arrIn }, true);
->>>>>>> e2406056
 
         const arrOut = witness.slice(1, 257);
         const hash2 = bitArray2buffer(arrOut).toString("hex");
@@ -106,40 +91,20 @@
         assert.equal(hash, hash2);
 
     }).timeout(1000000);
-<<<<<<< HEAD
-
-    it("Should calculate a hash of 2 compressor", async () => {
-        const cirDef = await compiler(path.join(__dirname, "circuits", "sha256_test448.circom"),  {reduceConstraints:false}  );
-        const circuit = new snarkjs.Circuit(cirDef);
-
-        console.log("Vars: "+circuit.nVars);
-        console.log("Constraints: "+circuit.nConstraints);
-=======
     it ("Should calculate a hash of 2 compressor", async () => {
         const cir = await tester(path.join(__dirname, "circuits", "sha256_test448.circom"));
->>>>>>> e2406056
 
         const testStr = "abcdbcdecdefdefgefghfghighijhijkijkljklmklmnlmnomnopnopq";
 
         const b = Buffer.from(testStr, "utf8");
-<<<<<<< HEAD
-        // for (let i=0; i<64; i++) {
-        //    b[i] = i+1;
-        // }
-=======
->>>>>>> e2406056
 
         const hash = crypto.createHash("sha256")
             .update(b)
             .digest("hex");
 
         const arrIn = buffer2bitArray(b);
-<<<<<<< HEAD
-        const witness = circuit.calculateWitness({ "in": arrIn } , {logOutput: false});
-=======
 
         const witness = await cir.calculateWitness({ "in": arrIn }, true);
->>>>>>> e2406056
 
         const arrOut = witness.slice(1, 257);
         const hash2 = bitArray2buffer(arrOut).toString("hex");
